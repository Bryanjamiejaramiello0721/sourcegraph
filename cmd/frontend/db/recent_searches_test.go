package db

import (
	"database/sql"
	"fmt"
	"math/rand"
	"reflect"
	"testing"

	"github.com/sourcegraph/sourcegraph/pkg/db/dbconn"
	"github.com/sourcegraph/sourcegraph/pkg/db/dbtesting"
)

<<<<<<< HEAD
func globalDB() *sql.DB { return dbconn.Global }

func TestRecentSearches_Add(t *testing.T) {
=======
func TestRecentSearches_Log(t *testing.T) {
>>>>>>> a8708c53
	if testing.Short() {
		t.Skip()
	}
	ctx := dbtesting.TestContext(t)
	q := fmt.Sprintf("fake query with random number %d", rand.Int())
<<<<<<< HEAD
	rs := &RecentSearches{globalDB}
=======
	rs := &RecentSearches{}
>>>>>>> a8708c53
	if err := rs.Log(ctx, q); err != nil {
		t.Fatal(err)
	}
	ss, err := rs.List(ctx)
	if err != nil {
		t.Fatal(err)
	}
	if len(ss) != 1 {
		t.Fatalf("%d searches returned, want exactly 1", len(ss))
	}
	if ss[0] != q {
		t.Errorf("query is '%s', want '%s'", ss[0], q)
	}
}

func TestRecentSearches_Cleanup(t *testing.T) {
	if testing.Short() {
		t.Skip()
	}
<<<<<<< HEAD
	rs := &RecentSearches{globalDB}
=======
	rs := &RecentSearches{}
>>>>>>> a8708c53
	t.Run("empty case", func(t *testing.T) {
		ctx := dbtesting.TestContext(t)
		if err := rs.Cleanup(ctx, 1); err != nil {
			t.Error(err)
		}
	})
	t.Run("single case", func(t *testing.T) {
		ctx := dbtesting.TestContext(t)
		q := "fake query"
		if err := rs.Log(ctx, q); err != nil {
			t.Fatal(err)
		}
		if err := rs.Cleanup(ctx, 2); err != nil {
			t.Error(err)
		}
		ss, err := rs.List(ctx)
		if err != nil {
			t.Fatal(err)
		}
		if len(ss) != 1 {
			t.Errorf("recent_searches table has %d rows, want %d", len(ss), 1)
		}
	})
	t.Run("simple case", func(t *testing.T) {
		ctx := dbtesting.TestContext(t)
		limit := 10
		for i := 1; i <= limit+1; i++ {
			q := fmt.Sprintf("fake query for i = %d", i)
			if err := rs.Log(ctx, q); err != nil {
				t.Fatal(err)
			}
		}
		if err := rs.Cleanup(ctx, limit); err != nil {
			t.Fatal(err)
		}
		ss, err := rs.List(ctx)
		if err != nil {
			t.Fatal(err)
		}
		if len(ss) != limit {
			t.Errorf("recent_searches table has %d rows, want %d", len(ss), limit)
		}
	})
	t.Run("id gap", func(t *testing.T) {
		ctx := dbtesting.TestContext(t)
		addQueryWithRandomId := func(q string) {
			insert := `INSERT INTO recent_searches (id, query) VALUES ((1e6*RANDOM())::int, $1)`
			if _, err := dbconn.Global.ExecContext(ctx, insert, q); err != nil {
				t.Fatalf("inserting '%s' into recent_searches table: %v", q, err)
			}
		}
		limit := 10
		for i := 1; i <= limit+1; i++ {
			q := fmt.Sprintf("fake query for i = %d", i)
			addQueryWithRandomId(q)
		}
		if err := rs.Cleanup(ctx, limit); err != nil {
			t.Fatal(err)
		}
		ss, err := rs.List(ctx)
		if err != nil {
			t.Fatal(err)
		}
		if len(ss) != limit {
			t.Errorf("recent_searches table has %d rows, want %d", len(ss), limit)
		}
	})
}

<<<<<<< HEAD
func BenchmarkRecentSearches_AddAndDeleteExcessRows(b *testing.B) {
	rs := &RecentSearches{globalDB}
=======
func BenchmarkRecentSearches_LogAndCleanup(b *testing.B) {
	rs := &RecentSearches{}
>>>>>>> a8708c53
	ctx := dbtesting.TestContext(b)
	b.ResetTimer()
	for i := 0; i < b.N; i++ {
		q := fmt.Sprintf("fake query for i = %d", i)
		if err := rs.Log(ctx, q); err != nil {
			b.Fatal(err)
		}
		if err := rs.Cleanup(ctx, b.N); err != nil {
			b.Fatal(err)
		}
	}
}

func TestRecentSearches_Top(t *testing.T) {
	if testing.Short() {
		t.Skip()
	}
	tests := []struct {
		name              string
		queries           []string
		n                 int32
		wantUniqueQueries []string
		wantCounts        []int32
		wantErr           bool
	}{
		{
			name:              "empty case",
			queries:           nil,
			n:                 10,
			wantUniqueQueries: nil,
			wantCounts:        nil,
			wantErr:           false,
		},
		{
			name:              "a",
			queries:           []string{"a"},
			n:                 10,
			wantUniqueQueries: []string{"a"},
			wantCounts:        []int32{1},
			wantErr:           false,
		},
		{
			name:              "a a",
			queries:           []string{"a", "a"},
			n:                 10,
			wantUniqueQueries: []string{"a"},
			wantCounts:        []int32{2},
			wantErr:           false,
		},
		{
			name:              "a b",
			queries:           []string{"a", "b"},
			n:                 10,
			wantUniqueQueries: []string{"a", "b"},
			wantCounts:        []int32{1, 1},
			wantErr:           false,
		},
		{
			name:              "c c b a a",
			queries:           []string{"c", "c", "b", "a", "a"},
			n:                 10,
			wantUniqueQueries: []string{"a", "c", "b"},
			wantCounts:        []int32{2, 2, 1},
			wantErr:           false,
		},
	}
	for _, tt := range tests {
		t.Run(tt.name, func(t *testing.T) {
			rs := &RecentSearches{}
			ctx := dbtesting.TestContext(t)
			for _, q := range tt.queries {
				if err := rs.Log(ctx, q); err != nil {
					t.Fatal(err)
				}
			}
			gotUniqueQueries, gotCounts, err := rs.Top(ctx, tt.n)
			if (err != nil) != tt.wantErr {
				t.Errorf("RecentSearches.Top() error = %v, wantErr %v", err, tt.wantErr)
				return
			}
			if !reflect.DeepEqual(gotUniqueQueries, tt.wantUniqueQueries) {
				t.Errorf("RecentSearches.Top() queries = %v, want %v", gotUniqueQueries, tt.wantUniqueQueries)
			}
			if !reflect.DeepEqual(gotCounts, tt.wantCounts) {
				t.Errorf("RecentSearches.Top() counts = %v, want %v", gotCounts, tt.wantCounts)
			}
		})
	}
}<|MERGE_RESOLUTION|>--- conflicted
+++ resolved
@@ -1,7 +1,6 @@
 package db
 
 import (
-	"database/sql"
 	"fmt"
 	"math/rand"
 	"reflect"
@@ -11,23 +10,13 @@
 	"github.com/sourcegraph/sourcegraph/pkg/db/dbtesting"
 )
 
-<<<<<<< HEAD
-func globalDB() *sql.DB { return dbconn.Global }
-
-func TestRecentSearches_Add(t *testing.T) {
-=======
 func TestRecentSearches_Log(t *testing.T) {
->>>>>>> a8708c53
 	if testing.Short() {
 		t.Skip()
 	}
 	ctx := dbtesting.TestContext(t)
 	q := fmt.Sprintf("fake query with random number %d", rand.Int())
-<<<<<<< HEAD
-	rs := &RecentSearches{globalDB}
-=======
 	rs := &RecentSearches{}
->>>>>>> a8708c53
 	if err := rs.Log(ctx, q); err != nil {
 		t.Fatal(err)
 	}
@@ -47,11 +36,7 @@
 	if testing.Short() {
 		t.Skip()
 	}
-<<<<<<< HEAD
-	rs := &RecentSearches{globalDB}
-=======
 	rs := &RecentSearches{}
->>>>>>> a8708c53
 	t.Run("empty case", func(t *testing.T) {
 		ctx := dbtesting.TestContext(t)
 		if err := rs.Cleanup(ctx, 1); err != nil {
@@ -121,13 +106,8 @@
 	})
 }
 
-<<<<<<< HEAD
-func BenchmarkRecentSearches_AddAndDeleteExcessRows(b *testing.B) {
-	rs := &RecentSearches{globalDB}
-=======
 func BenchmarkRecentSearches_LogAndCleanup(b *testing.B) {
 	rs := &RecentSearches{}
->>>>>>> a8708c53
 	ctx := dbtesting.TestContext(b)
 	b.ResetTimer()
 	for i := 0; i < b.N; i++ {
