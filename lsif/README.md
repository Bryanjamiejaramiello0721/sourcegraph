--- conflicted
+++ resolved
@@ -25,8 +25,7 @@
 
 - `repository`: the name of the repository (e.g. `github.com/sourcegraph/codeintellify`)
 - `commit`: the 40 character hash of the commit
-<<<<<<< HEAD
-- `path`: the file path in the repository. This deviates from `uri` in the LSIF specification because Sourcegraph currently only supports same-repository code intelligence.
+- `path`: the file path in the repository.
 - `position`: the `{ line, character }` in the file at which the request is being made
 
 The reponse payload is in the `data` field of the JSON response.
@@ -41,9 +40,4 @@
 
 _`/hover`_
 
-Performs a hover request for the given repository@commit and returns the result.
-=======
-- `method`: `hover`, `definitions`, or `references`
-- `path`: the file path in the repository.
-- `position`: the zero-based `{ line, character }` in the file at which the request is being made
->>>>>>> 7a54b023
+Performs a hover request for the given repository@commit and returns the result.