--- conflicted
+++ resolved
@@ -32,11 +32,8 @@
     "@types/morgan": "^1.7.37",
     "@types/mz": "0.0.32",
     "@types/relateurl": "^0.2.28",
-<<<<<<< HEAD
-=======
     "@types/sinon": "^7.0.13",
     "@types/temp": "^0.8.34",
->>>>>>> 2b94563e
     "@types/yallist": "^3.0.1",
     "babel-jest": "^24.8.0",
     "jest": "^24.8.0",
