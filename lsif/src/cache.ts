import promClient from 'prom-client'
import Yallist from 'yallist'
import { Connection, createConnection, EntityManager } from 'typeorm'
<<<<<<< HEAD
import { DocumentData } from './entities'
import { Id } from 'lsif-protocol'
import {
    CONNECTION_CACHE_EVENTS_COUNTER,
    CONNECTION_CACHE_SIZE_GAUGE,
    DOCUMENT_CACHE_SIZE_GAUGE,
    DOCUMENT_CACHE_EVENTS_COUNTER,
} from './metrics'
=======
import { DocumentData, ResultChunkData } from './models.database'
import Yallist from 'yallist'
>>>>>>> cc3578b5

/**
 * A wrapper around a cache value promise.
 */
interface CacheEntry<K, V> {
    /**
     * The key that can retrieve this cache entry.
     */
    key: K

    /**
     * The promise that will resolve the cache value.
     */
    promise: Promise<V>

    /**
     * The size of the promise value, once resolved. This value is
     * initially zero and is updated once an appropriate can be
     * determined from the result of `promise`.
     */
    size: number

    /**
     * The number of active withValue calls referencing this entry. If
     * this value is non-zero, it is not evict-able from the cache.
     */
    readers: number

    /**
     * A function reference that should be called, if present, when
     * the reader count for an entry goes to zero. This will unblock a
     * a promise created in `bustKey` to wait for all readers to finish
     * using the cache value.
     */
    waiter: (() => void) | undefined
}

/**
 * A bag of prometheus metric objects that apply to a particular
 * instance of `GenericCache`.
 */
interface CacheMetrics {
    /**
     * A metric incremented on each cache insertion and decremented on
     * each cache eviction.
     */
    sizeGauge: promClient.Gauge

    /**
     * A metric incremented on each cache hit, miss, and eviction. A `type`
     * label is applied to differentiate the events.
     */
    eventsCounter: promClient.Counter
}

/**
 * A generic LRU cache. We use this instead of the `lru-cache` package
 * available in NPM so that we can handle async payloads in a more
 * first-class way as well as shedding some of the cruft around evictions.
 * We need to ensure database handles are closed when they are no longer
 * accessible, and we also do not want to evict any database handle while
 * it is actively being used.
 */
export class GenericCache<K, V> {
    /**
     * A map from from keys to nodes in `lruList`.
     */
    private cache = new Map<K, Yallist.Node<CacheEntry<K, V>>>()

    /**
     * A linked list of cache entires ordered by last-touch.
     */
    private lruList = new Yallist<CacheEntry<K, V>>()

    /**
     * The additive size of the items currently in the cache.
     */
    private size = 0

    /**
     * Create a new `GenericCache` with the given maximum (soft) size for
     * all items in the cache, a function that determine the size of a
     * cache item from its resolved value, and a function that is called
     * when an item falls out of the cache.
     *
     * @param max The maximum size of the cache before an eviction.
     * @param sizeFunction A function that determines the size of a cache item.
     * @param disposeFunction A function that disposes of evicted cache items.
     * @param metrics The bag of metrics to use for this instance of the cache.
     */
    constructor(
        private max: number,
        private sizeFunction: (value: V) => number,
<<<<<<< HEAD
        private disposeFunction: (value: V) => Promise<void>,
        private metrics: CacheMetrics
=======
        private disposeFunction: (value: V) => Promise<void> | void
>>>>>>> cc3578b5
    ) {}

    /**
     * Check if `key` exists in the cache. If it does not, create a value
     * from `factory`. Once the cache value resolves, invoke `callback` and
     * return its value. This method acts as a lock around the cache entry
     * so that it may not be removed while the factory or callback functions
     * are running.
     *
     * @param key The cache key.
     * @param factory The function used to create a new value.
     * @param callback The function to invoke with the resolved cache value.
     */
    public async withValue<T>(key: K, factory: () => Promise<V>, callback: (value: V) => Promise<T>): Promise<T> {
        // Find or create the entry
        const entry = await this.getEntry(key, factory)

        try {
            // Re-resolve the promise. If this is already resolved it's a fast
            // no-op. Otherwise, we got a cache entry that was under-construction
            // and will resolve shortly.

            return await callback(await entry.promise)
        } finally {
            // Unlock the cache entry
            entry.readers--

            // If we were the last reader and there's a bustKey call waiting on
            // us to finish, inform it that we're done using it. Bust away!

            if (entry.readers === 0 && entry.waiter !== undefined) {
                entry.waiter()
            }
        }
    }

    /**
     * Remove a key from the cache. This blocks until all current readers
     * of the cached value have completed, then calls the dispose function.
     *
     * Do NOT call this function while holding the same: you will deadlock.
     *
     * @param key The cache key.
     */
    public async bustKey(key: K): Promise<void> {
        const node = this.cache.get(key)
        if (!node) {
            return
        }

        const {
            value: { promise, size, readers },
        } = node

        // Immediately remove from cache so that another reader cannot get
        // ahold of the value, and so that another bust attempt cannot call
        // dispose twice on the same value.

        this.removeNode(node, size)

        // Wait for the value to resolve. We do this first in case the value
        // was still under construction. This simplifies the rest of the logic
        // below, as readers can never be negative once the promise value has
        // resolved.

        const value = await promise

        if (readers > 0) {
            // There's someone holding the cache value. Create a barrier promise
            // and stash the function that can unlock it. When the reader count
            // for an entry is decremented, the waiter function, if present, is
            // invoked. This basically forms a condition variable.

            const { wait, done } = createBarrierPromise()
            node.value.waiter = done
            await wait
        }

        // We have the resolved value, removed from the cache, which is no longer
        // used by any reader. It's safe to dispose now.
        await this.disposeFunction(value)
    }

    /**
     * Check if `key` exists in the cache. If it does not, create a value
     * from `factory` and add it to the cache. In either case, update the
     * cache entry's place in `lruCache` and return the entry. If a new
     * value was created, then it may trigger a cache eviction once its
     * value resolves.
     *
     * @param key The cache key.
     * @param factory The function used to create a new value.
     */
    private async getEntry(key: K, factory: () => Promise<V>): Promise<CacheEntry<K, V>> {
        const node = this.cache.get(key)
        if (node) {
            this.metrics.eventsCounter.labels('hit').inc()

            // Move to head of list
            this.lruList.unshiftNode(node)
            const entry = node.value
            // Ensure entry is locked before returning
            entry.readers++
            return entry
        }

<<<<<<< HEAD
        this.metrics.eventsCounter.labels('miss').inc()

        // Create promise and the entry that wraps it. We don't know
        // the effective size of the value until the promise resolves,
        // so we put zero. We have a reader count of -1, which is the
        // value that denotes that the cache entry is currently under
        // construction. We don't want to block here while waiting for
        // the promise value to resolve, otherwise a second request for
=======
        // Create promise and the entry that wraps it. We don't know the effective
        // size of the value until the promise resolves, so we put zero. We have a
        // reader count of 1, in order to lock the entry until after the user that
        // requested the entry is done using it. We don't want to block here while
        // waiting for the promise value to resolve, otherwise a second request for
>>>>>>> cc3578b5
        // the same key will create a duplicate cache entry.

        const promise = factory()
        const newEntry = { key, promise, size: 0, readers: 1, waiter: undefined }

        // Add to head of list
        this.lruList.unshift(newEntry)

        // Grab the head of the list we just pushed and store it
        // in the map. We need the node that the unshift method
        // creates so we can unlink it in constant time.
        const head = this.lruList.head
        if (head) {
            this.cache.set(key, head)
        }

        // Now that another call to getEntry will find the cache entry
        // and early-out, we can block here and wait to resolve the
        // value, then update the entry and cache sizes.

        const value = await promise
        await this.resolved(newEntry, value)
        return newEntry
    }

    /**
     * Determine the size of the resolved value and update the size of the
     * entry as well as `size`. While the total cache size exceeds `max`,
     * try to evict the least recently used cache entries that do not have
     * a non-zero `readers` count.
     *
     * @param entry The cache entry.
     * @param value The cache entry's resolved value.
     */
    private async resolved(entry: CacheEntry<K, V>, value: V): Promise<void> {
        const size = this.sizeFunction(value)
        this.size += size
        entry.size = size
        this.metrics.sizeGauge.inc(size)

        let node = this.lruList.tail
        while (this.size > this.max && node) {
            const {
                prev,
                value: { promise, size, readers },
            } = node

            if (readers === 0) {
<<<<<<< HEAD
                this.metrics.eventsCounter.labels('eviction').inc()

                // If readers < 0, then we're under construction and we
                // don't have anything yet to discard. If readers > 0, then
                // it may be actively used by another part of the code that
                // hit a portion of their critical section that returned
                // control to the event loop. We don't want to mess with
                // those if we can help it.
=======
                // If readers > 0, then it may be actively used by another
                // part of the code that hit a portion of their critical
                // section that returned control to the event loop. We don't
                // want to mess with those if we can help it.
>>>>>>> cc3578b5

                this.removeNode(node, size)
                await this.disposeFunction(await promise)
            } else {
                this.metrics.eventsCounter.labels('locked-eviction').inc()
            }

            node = prev
        }
    }

    /**
     * Remove the given node from the list and update the cache size.
     *
     * @param node The node to remove.
     * @param size The size of the promise value.
     */
    private removeNode(node: Yallist.Node<CacheEntry<K, V>>, size: number): void {
        this.size -= size
        this.lruList.removeNode(node)
        this.cache.delete(node.value.key)
    }
}

/**
 * A cache of SQLite database connections indexed by database filenames.
 */
export class ConnectionCache extends GenericCache<string, Connection> {
    /**
     * Create a new `ConnectionCache` with the given maximum (soft) size for
     * all items in the cache.
     */
    constructor(max: number) {
        super(
            max,
            // Each handle is roughly the same size.
            () => 1,
            // Close the underlying file handle on cache eviction.
            (connection: Connection) => connection.close(),
            {
                sizeGauge: CONNECTION_CACHE_SIZE_GAUGE,
                eventsCounter: CONNECTION_CACHE_EVENTS_COUNTER,
            }
        )
    }

    /**
     * Invoke `callback` with a SQLite connection object obtained from the
     * cache or created on cache miss. This connection is guaranteed not to
     * be disposed by cache eviction while the callback is active.
     *
     * @param database The database filename.
     * @param entities The set of expected entities present in this schema.
     * @param callback The function invoke with the SQLite connection.
     */
    public withConnection<T>(
        database: string,
        // Decorators are not possible type check
        // eslint-disable-next-line @typescript-eslint/ban-types
        entities: Function[],
        callback: (connection: Connection) => Promise<T>
    ): Promise<T> {
        const factory = (): Promise<Connection> =>
            createConnection({
                database,
                entities,
                type: 'sqlite',
                name: database,
                synchronize: true,
                logging: ['error', 'warn'],
                maxQueryExecutionTime: 1000,
            })

        return this.withValue(database, factory, callback)
    }

    /**
     * Like `withConnection`, but will open a transaction on the connection
     * before invoking the callback.
     *
     * @param database The database filename.
     * @param entities The set of expected entities present in this schema.
     * @param callback The function invoke with a SQLite transaction connection.
     * @param pragmaHook The function called with connection before the transaction begins.
     */
    public withTransactionalEntityManager<T>(
        database: string,
        // Decorators are not possible type check
        // eslint-disable-next-line @typescript-eslint/ban-types
        entities: Function[],
        callback: (entityManager: EntityManager) => Promise<T>,
        pragmaHook?: (connection: Connection) => Promise<void>
    ): Promise<T> {
        return this.withConnection(database, entities, async connection => {
            if (pragmaHook) {
                await pragmaHook(connection)
            }

            return await connection.transaction(callback)
        })
    }
}

/**
 * A wrapper around a cache value that retains its encoded size. In order to keep
 * the in-memory limit of these decoded items, we use this value as the cache entry
 * size. This assumes that the size of the encoded text is a good proxy for the size
 * of the in-memory representation.
 */
export interface EncodedJsonCacheValue<T> {
    /**
     * The size of the encoded value.
     */
    size: number

    /**
     * The decoded value.
     */
    data: T
}

/**
 * A cache of decoded values encoded as JSON and gzipped in a SQLite database.
 */
class EncodedJsonCache<K, V> extends GenericCache<K, EncodedJsonCacheValue<V>> {
    /**
     * Create a new `EncodedJsonCache` with the given maximum (soft) size for
     * all items in the cache.
     */
    constructor(max: number) {
        super(
            max,
            v => v.size,
            // Let GC handle the cleanup of the object on cache eviction.
            (): Promise<void> => Promise.resolve(),
            {
                sizeGauge: DOCUMENT_CACHE_SIZE_GAUGE,
                eventsCounter: DOCUMENT_CACHE_EVENTS_COUNTER,
            }
        )
    }
}

/**
 * A cache of deserialized `DocumentData` values indexed by a string containing
 * the database path and the path of the document.
 */
export class DocumentCache extends EncodedJsonCache<string, DocumentData> {
    /**
     * Create a new `DocumentCache` with the given maximum (soft) size for
     * all items in the cache.
     */
    constructor(max: number) {
        super(max)
    }
}

/**
 * A cache of deserialized `ResultChunkData` values indexed by a string containing
 * the database path and the chunk index.
 */
export class ResultChunkCache extends EncodedJsonCache<string, ResultChunkData> {
    /**
     * Create a new `ResultChunkCache` with the given maximum (soft) size for
     * all items in the cache.
     */
    constructor(max: number) {
        super(max)
    }
}

/**
 * Return a promise and a function pair. The promise resolves once the function is called.
 */
export function createBarrierPromise(): { wait: Promise<void>; done: () => void } {
    let done!: () => void
    const wait = new Promise<void>(resolve => (done = resolve))
    return { wait, done }
}<|MERGE_RESOLUTION|>--- conflicted
+++ resolved
@@ -1,19 +1,13 @@
 import promClient from 'prom-client'
 import Yallist from 'yallist'
 import { Connection, createConnection, EntityManager } from 'typeorm'
-<<<<<<< HEAD
-import { DocumentData } from './entities'
-import { Id } from 'lsif-protocol'
+import { DocumentData, ResultChunkData } from './models.database'
 import {
     CONNECTION_CACHE_EVENTS_COUNTER,
     CONNECTION_CACHE_SIZE_GAUGE,
     DOCUMENT_CACHE_SIZE_GAUGE,
     DOCUMENT_CACHE_EVENTS_COUNTER,
 } from './metrics'
-=======
-import { DocumentData, ResultChunkData } from './models.database'
-import Yallist from 'yallist'
->>>>>>> cc3578b5
 
 /**
  * A wrapper around a cache value promise.
@@ -107,12 +101,8 @@
     constructor(
         private max: number,
         private sizeFunction: (value: V) => number,
-<<<<<<< HEAD
-        private disposeFunction: (value: V) => Promise<void>,
+        private disposeFunction: (value: V) => Promise<void> | void,
         private metrics: CacheMetrics
-=======
-        private disposeFunction: (value: V) => Promise<void> | void
->>>>>>> cc3578b5
     ) {}
 
     /**
@@ -209,32 +199,26 @@
     private async getEntry(key: K, factory: () => Promise<V>): Promise<CacheEntry<K, V>> {
         const node = this.cache.get(key)
         if (node) {
-            this.metrics.eventsCounter.labels('hit').inc()
-
             // Move to head of list
             this.lruList.unshiftNode(node)
+
+            // Log cache event
+            this.metrics.eventsCounter.labels('hit').inc()
+
+            // Ensure entry is locked before returning
             const entry = node.value
-            // Ensure entry is locked before returning
             entry.readers++
             return entry
         }
 
-<<<<<<< HEAD
+        // Log cache event
         this.metrics.eventsCounter.labels('miss').inc()
 
-        // Create promise and the entry that wraps it. We don't know
-        // the effective size of the value until the promise resolves,
-        // so we put zero. We have a reader count of -1, which is the
-        // value that denotes that the cache entry is currently under
-        // construction. We don't want to block here while waiting for
-        // the promise value to resolve, otherwise a second request for
-=======
         // Create promise and the entry that wraps it. We don't know the effective
         // size of the value until the promise resolves, so we put zero. We have a
         // reader count of 1, in order to lock the entry until after the user that
         // requested the entry is done using it. We don't want to block here while
         // waiting for the promise value to resolve, otherwise a second request for
->>>>>>> cc3578b5
         // the same key will create a duplicate cache entry.
 
         const promise = factory()
@@ -283,25 +267,18 @@
             } = node
 
             if (readers === 0) {
-<<<<<<< HEAD
-                this.metrics.eventsCounter.labels('eviction').inc()
-
-                // If readers < 0, then we're under construction and we
-                // don't have anything yet to discard. If readers > 0, then
-                // it may be actively used by another part of the code that
-                // hit a portion of their critical section that returned
-                // control to the event loop. We don't want to mess with
-                // those if we can help it.
-=======
                 // If readers > 0, then it may be actively used by another
                 // part of the code that hit a portion of their critical
                 // section that returned control to the event loop. We don't
                 // want to mess with those if we can help it.
->>>>>>> cc3578b5
 
                 this.removeNode(node, size)
                 await this.disposeFunction(await promise)
+
+                // Log cache event
+                this.metrics.eventsCounter.labels('eviction').inc()
             } else {
+                // Log cache event
                 this.metrics.eventsCounter.labels('locked-eviction').inc()
             }
 
