import * as fs from 'mz/fs'
import * as path from 'path'
import rmfr from 'rmfr'
import { ConnectionCache, DocumentCache, ResultChunkCache } from './cache'
import { convertLsif } from './importer'
<<<<<<< HEAD
import { createCommit, createLocation, createRemoteLocation, createSilentLogger } from './test-utils'
=======
import { createCommit, createLocation, createRemoteLocation, getTestData } from './test-utils'
>>>>>>> 754bf171
import { createDatabaseFilename } from './util'
import { Database } from './database'
import { Readable } from 'stream'
import { XrepoDatabase } from './xrepo'

describe('Database', () => {
    let storageRoot!: string
    const connectionCache = new ConnectionCache(10)
    const documentCache = new DocumentCache(10)
    const resultChunkCache = new ResultChunkCache(10)

    beforeAll(async () => {
        storageRoot = await fs.mkdtemp('typescript-', { encoding: 'utf8' })
        const xrepoDatabase = new XrepoDatabase(connectionCache, path.join(storageRoot, 'xrepo.db'))

        for (const { input, repository, commit } of await createTestInputs()) {
            const database = createDatabaseFilename(storageRoot, repository, commit)
            const { packages, references } = await convertLsif(input, database, createSilentLogger())
            await xrepoDatabase.addPackagesAndReferences(repository, commit, packages, references)
        }
    })

    afterAll(async () => await rmfr(storageRoot))

    const loadDatabase = (repository: string, commit: string): Database =>
        new Database(
            storageRoot,
            new XrepoDatabase(connectionCache, path.join(storageRoot, 'xrepo.db')),
            connectionCache,
            documentCache,
            resultChunkCache,
            repository,
            commit,
            createDatabaseFilename(storageRoot, repository, commit)
        )

    it('should find all defs of `add` from repo a', async () => {
        const db = loadDatabase('a', createCommit('a'))
        const definitions = await db.definitions('src/index.ts', { line: 11, character: 18 })
        expect(definitions).toContainEqual(createLocation('src/index.ts', 0, 16, 0, 19))
        expect(definitions && definitions.length).toEqual(1)
    })

    it('should find all defs of `add` from repo b1', async () => {
        const db = loadDatabase('b1', createCommit('b1'))
        const definitions = await db.definitions('src/index.ts', { line: 3, character: 12 })
        expect(definitions).toContainEqual(createRemoteLocation('a', 'src/index.ts', 0, 16, 0, 19))
        expect(definitions && definitions.length).toEqual(1)
    })

    it('should find all defs of `mul` from repo b1', async () => {
        const db = loadDatabase('b1', createCommit('b1'))
        const definitions = await db.definitions('src/index.ts', { line: 3, character: 16 })
        expect(definitions).toContainEqual(createRemoteLocation('a', 'src/index.ts', 4, 16, 4, 19))
        expect(definitions && definitions.length).toEqual(1)
    })

    it('should find all refs of `mul` from repo a', async () => {
        const db = loadDatabase('a', createCommit('a'))
        // TODO - (FIXME) why are these garbage results in the index
        const references = (await db.references('src/index.ts', { line: 4, character: 19 }))!.filter(
            l => !l.uri.includes('node_modules')
        )

        // TODO - should the definition be in this result set?
        expect(references).toContainEqual(createLocation('src/index.ts', 4, 16, 4, 19)) // def
        expect(references).toContainEqual(createRemoteLocation('b1', 'src/index.ts', 0, 14, 0, 17)) // import
        expect(references).toContainEqual(createRemoteLocation('b1', 'src/index.ts', 3, 15, 3, 18)) // 1st use
        expect(references).toContainEqual(createRemoteLocation('b1', 'src/index.ts', 3, 26, 3, 29)) // 2nd use
        expect(references).toContainEqual(createRemoteLocation('b2', 'src/index.ts', 0, 14, 0, 17)) // import
        expect(references).toContainEqual(createRemoteLocation('b2', 'src/index.ts', 3, 15, 3, 18)) // 1st use
        expect(references).toContainEqual(createRemoteLocation('b2', 'src/index.ts', 3, 26, 3, 29)) // 2nd use
        expect(references).toContainEqual(createRemoteLocation('b3', 'src/index.ts', 0, 14, 0, 17)) // import
        expect(references).toContainEqual(createRemoteLocation('b3', 'src/index.ts', 3, 15, 3, 18)) // 1st use
        expect(references).toContainEqual(createRemoteLocation('b3', 'src/index.ts', 3, 26, 3, 29)) // 2nd use

        // Ensure no additional references
        expect(references && references.length).toEqual(10)
    })

    it('should find all refs of `mul` from repo b1', async () => {
        const db = loadDatabase('b1', createCommit('b1'))
        // TODO - (FIXME) why are these garbage results in the index
        const references = (await db.references('src/index.ts', { line: 3, character: 16 }))!.filter(
            l => !l.uri.includes('node_modules')
        )

        // TODO - should the definition be in this result set?
        expect(references).toContainEqual(createRemoteLocation('a', 'src/index.ts', 4, 16, 4, 19)) // def
        expect(references).toContainEqual(createLocation('src/index.ts', 0, 14, 0, 17)) // import
        expect(references).toContainEqual(createLocation('src/index.ts', 3, 15, 3, 18)) // 1st use
        expect(references).toContainEqual(createLocation('src/index.ts', 3, 26, 3, 29)) // 2nd use
        expect(references).toContainEqual(createRemoteLocation('b2', 'src/index.ts', 0, 14, 0, 17)) // import
        expect(references).toContainEqual(createRemoteLocation('b2', 'src/index.ts', 3, 15, 3, 18)) // 1st use
        expect(references).toContainEqual(createRemoteLocation('b2', 'src/index.ts', 3, 26, 3, 29)) // 2nd use
        expect(references).toContainEqual(createRemoteLocation('b3', 'src/index.ts', 0, 14, 0, 17)) // import
        expect(references).toContainEqual(createRemoteLocation('b3', 'src/index.ts', 3, 15, 3, 18)) // 1st use
        expect(references).toContainEqual(createRemoteLocation('b3', 'src/index.ts', 3, 26, 3, 29)) // 2nd use

        // Ensure no additional references
        expect(references && references.length).toEqual(10)
    })

    it('should find all refs of `add` from repo a', async () => {
        const db = loadDatabase('a', createCommit('a'))
        // TODO - (FIXME) why are these garbage results in the index
        const references = (await db.references('src/index.ts', { line: 0, character: 17 }))!.filter(
            l => !l.uri.includes('node_modules')
        )

        // TODO - should the definition be in this result set?
        expect(references).toContainEqual(createLocation('src/index.ts', 0, 16, 0, 19)) // def
        expect(references).toContainEqual(createLocation('src/index.ts', 11, 18, 11, 21)) // 1st use
        expect(references).toContainEqual(createRemoteLocation('b1', 'src/index.ts', 0, 9, 0, 12)) // import
        expect(references).toContainEqual(createRemoteLocation('b1', 'src/index.ts', 3, 11, 3, 14)) // 1st use
        expect(references).toContainEqual(createRemoteLocation('b2', 'src/index.ts', 0, 9, 0, 12)) // import
        expect(references).toContainEqual(createRemoteLocation('b2', 'src/index.ts', 3, 11, 3, 14)) // 1st use
        expect(references).toContainEqual(createRemoteLocation('b3', 'src/index.ts', 0, 9, 0, 12)) // import
        expect(references).toContainEqual(createRemoteLocation('b3', 'src/index.ts', 3, 11, 3, 14)) // 1st use
        expect(references).toContainEqual(createRemoteLocation('c1', 'src/index.ts', 0, 9, 0, 12)) // import
        expect(references).toContainEqual(createRemoteLocation('c1', 'src/index.ts', 3, 11, 3, 14)) // 1st use
        expect(references).toContainEqual(createRemoteLocation('c1', 'src/index.ts', 3, 15, 3, 18)) // 2nd use
        expect(references).toContainEqual(createRemoteLocation('c1', 'src/index.ts', 3, 26, 3, 29)) // 3rd use
        expect(references).toContainEqual(createRemoteLocation('c2', 'src/index.ts', 0, 9, 0, 12)) // import
        expect(references).toContainEqual(createRemoteLocation('c2', 'src/index.ts', 3, 11, 3, 14)) // 1st use
        expect(references).toContainEqual(createRemoteLocation('c2', 'src/index.ts', 3, 15, 3, 18)) // 2nd use
        expect(references).toContainEqual(createRemoteLocation('c2', 'src/index.ts', 3, 26, 3, 29)) // 3rd use
        expect(references).toContainEqual(createRemoteLocation('c3', 'src/index.ts', 0, 9, 0, 12)) // import
        expect(references).toContainEqual(createRemoteLocation('c3', 'src/index.ts', 3, 11, 3, 14)) // 1st use
        expect(references).toContainEqual(createRemoteLocation('c3', 'src/index.ts', 3, 15, 3, 18)) // 2nd use
        expect(references).toContainEqual(createRemoteLocation('c3', 'src/index.ts', 3, 26, 3, 29)) // 3rd use

        // Ensure no additional references
        expect(references && references.length).toEqual(20)
    })

    it('should find all refs of `add` from repo c1', async () => {
        const db = loadDatabase('c1', createCommit('c1'))
        // TODO - (FIXME) why are these garbage results in the index
        const references = (await db.references('src/index.ts', { line: 3, character: 16 }))!.filter(
            l => !l.uri.includes('node_modules')
        )

        // TODO - should the definition be in this result set?
        expect(references).toContainEqual(createRemoteLocation('a', 'src/index.ts', 0, 16, 0, 19)) // def
        expect(references).toContainEqual(createRemoteLocation('a', 'src/index.ts', 11, 18, 11, 21)) // 1st use
        expect(references).toContainEqual(createRemoteLocation('b1', 'src/index.ts', 0, 9, 0, 12)) // import
        expect(references).toContainEqual(createRemoteLocation('b1', 'src/index.ts', 3, 11, 3, 14)) // 1st use
        expect(references).toContainEqual(createRemoteLocation('b2', 'src/index.ts', 0, 9, 0, 12)) // import
        expect(references).toContainEqual(createRemoteLocation('b2', 'src/index.ts', 3, 11, 3, 14)) // 1st use
        expect(references).toContainEqual(createRemoteLocation('b3', 'src/index.ts', 0, 9, 0, 12)) // import
        expect(references).toContainEqual(createRemoteLocation('b3', 'src/index.ts', 3, 11, 3, 14)) // 1st use
        expect(references).toContainEqual(createLocation('src/index.ts', 0, 9, 0, 12)) // import
        expect(references).toContainEqual(createLocation('src/index.ts', 3, 11, 3, 14)) // 1st use
        expect(references).toContainEqual(createLocation('src/index.ts', 3, 15, 3, 18)) // 2nd use
        expect(references).toContainEqual(createLocation('src/index.ts', 3, 26, 3, 29)) // 3rd use
        expect(references).toContainEqual(createRemoteLocation('c2', 'src/index.ts', 0, 9, 0, 12)) // import
        expect(references).toContainEqual(createRemoteLocation('c2', 'src/index.ts', 3, 11, 3, 14)) // 1st use
        expect(references).toContainEqual(createRemoteLocation('c2', 'src/index.ts', 3, 15, 3, 18)) // 2nd use
        expect(references).toContainEqual(createRemoteLocation('c2', 'src/index.ts', 3, 26, 3, 29)) // 3rd use
        expect(references).toContainEqual(createRemoteLocation('c3', 'src/index.ts', 0, 9, 0, 12)) // import
        expect(references).toContainEqual(createRemoteLocation('c3', 'src/index.ts', 3, 11, 3, 14)) // 1st use
        expect(references).toContainEqual(createRemoteLocation('c3', 'src/index.ts', 3, 15, 3, 18)) // 2nd use
        expect(references).toContainEqual(createRemoteLocation('c3', 'src/index.ts', 3, 26, 3, 29)) // 3rd use

        // Ensure no additional references
        expect(references && references.length).toEqual(20)
    })
})

async function createTestInputs(): Promise<
    {
        input: Readable
        repository: string
        commit: string
    }[]
> {
    const repositories = ['a', 'b1', 'b2', 'b3', 'c1', 'c2', 'c3']

    const inputs = []
    for (const repository of repositories) {
        const input = await getTestData(`typescript/xrepo/data/${repository}.lsif.gz`)
        const commit = createCommit(repository)
        inputs.push({ input, repository, commit })
    }

    return inputs
}<|MERGE_RESOLUTION|>--- conflicted
+++ resolved
@@ -3,11 +3,7 @@
 import rmfr from 'rmfr'
 import { ConnectionCache, DocumentCache, ResultChunkCache } from './cache'
 import { convertLsif } from './importer'
-<<<<<<< HEAD
-import { createCommit, createLocation, createRemoteLocation, createSilentLogger } from './test-utils'
-=======
-import { createCommit, createLocation, createRemoteLocation, getTestData } from './test-utils'
->>>>>>> 754bf171
+import { createCommit, createLocation, createRemoteLocation, createSilentLogger, getTestData } from './test-utils'
 import { createDatabaseFilename } from './util'
 import { Database } from './database'
 import { Readable } from 'stream'
