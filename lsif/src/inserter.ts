import promClient from 'prom-client'
import { EntityManager } from 'typeorm'
import { QueryDeepPartialEntity } from 'typeorm/query-builder/QueryPartialEntity'

/**
 * A bag of prometheus metric objects that apply to a particular instance of
 * `TableInserter`.
 */
interface TableInserterMetrics {
    /**
     * `insertionCounter` increments on each insertion.
     */
    insertionCounter: promClient.Counter

    /**
     * `insertionDurationHistogram` is observed on each round-trip to the
     * database.
     */
    insertionDurationHistogram: promClient.Histogram
}

/**
 * A batch inserter for a SQLite table. Inserting hundreds or thousands of rows in
 * a loop is too inefficient, but due to the limit of SQLITE_MAX_VARIABLE_NUMBER,
 * the entire set of values cannot be inserted in one bulk operation either.
 *
 * One inserter instance is created for each table that will receive a bulk
 * payload. The inserter will periodically perform the insert operation
 * when the number of values is at this maximum.
 *
 * See https://www.sqlite.org/limits.html#max_variable_number.
 */
export class TableInserter<T, M extends new () => T> {
    /**
     * The set of entity values that will be inserted in the next invocation of `executeBatch`.
     */
    private batch: QueryDeepPartialEntity<T>[] = []

    /**
     * Creates a new `TableInserter` with the given entity manager, the constructor
     * of the model object for the table, and the maximum batch size. This number
     * should be calculated by floor(MAX_VAR_NUMBER / fields_in_record).
     *
     * @param entityManager A transactional SQLite entity manager.
     * @param model The model object constructor.
     * @param maxBatchSize The maximum number of records that can be inserted at once.
     * @param metrics The bag of metrics to use for this instance of the inserter.
     */
    constructor(
        private entityManager: EntityManager,
        private model: M,
        private maxBatchSize: number,
        private metrics: TableInserterMetrics
    ) {}

    /**
     * Submit a model for insertion. This may happen immediately, on a
     * subsequent call to insert, or when the `finalize` method is called.
     *
     * @param model The instance to save.
     */
    public async insert(model: QueryDeepPartialEntity<T>): Promise<void> {
        this.batch.push(model)

        if (this.batch.length >= this.maxBatchSize) {
            await this.executeBatch()
        }
    }

    /**
     * Ensure any outstanding records are inserted into the database.
     */
    public finalize(): Promise<void> {
        return this.executeBatch()
    }

    /**
     * If the current batch is non-empty, then perform an insert operation
     * and reset the batch array.
     */
    private async executeBatch(): Promise<void> {
        if (this.batch.length === 0) {
            return
        }

<<<<<<< HEAD
        this.metrics.insertionCounter.inc(this.batch.length)
        const end = this.metrics.insertionDurationHistogram.startTimer()

        try {
            await this.entityManager
                .createQueryBuilder()
                .insert()
                .into(this.model)
                .values(this.batch)
                .execute()
                .then(() => {})
        } finally {
            end()
        }
=======
        await this.entityManager
            .createQueryBuilder()
            .insert()
            .into(this.model)
            .values(this.batch)
            .execute()
>>>>>>> 86a6a8e7

        this.batch = []
    }
}<|MERGE_RESOLUTION|>--- conflicted
+++ resolved
@@ -83,7 +83,6 @@
             return
         }
 
-<<<<<<< HEAD
         this.metrics.insertionCounter.inc(this.batch.length)
         const end = this.metrics.insertionDurationHistogram.startTimer()
 
@@ -94,18 +93,9 @@
                 .into(this.model)
                 .values(this.batch)
                 .execute()
-                .then(() => {})
         } finally {
             end()
         }
-=======
-        await this.entityManager
-            .createQueryBuilder()
-            .insert()
-            .into(this.model)
-            .values(this.batch)
-            .execute()
->>>>>>> 86a6a8e7
 
         this.batch = []
     }
