--- conflicted
+++ resolved
@@ -35,13 +35,10 @@
                     nodes {
                         id
                         name
-<<<<<<< HEAD
-                        databaseID
-=======
                         displayName
                         url
                         settingsURL
->>>>>>> 6c08f815
+                        databaseID
                     }
                 }
                 session {
